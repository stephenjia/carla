<<<<<<< HEAD
## Latest

  * Upgraded Boost to 1.72.0

## CARLA 0.9.7
=======
## latest
  * Added junction class as queryable object from waypoint
  * Fixed linkage between waypoints in InMemoryMap in Traffic Manager
  * Vehicles get destroyed when they are stuck in Traffic Manager
  * Implemented intersection anticipation algorithm in Traffic Manager
  * Added support for new geometry: `spiral`, `poly3`, and `paramPoly3`
  * Improved `get_waypoint(location)` performance
  * New weather system: night time, fog, rain ripples, and now wind affects vegetation and rain (not car physics)
  * Fixed Low/Epic quality settings transition
  * Enabled Mesh distance fields
  * API extensions:
    - Added new methods to `BoundingBox`: `contains()`, `get_local_vertices()` and `get_world_vertices(transform)`
    - Added new function to get a waypoint specifying parameters from the openDRIVE: `map.get_waypoint_xodr(road_id, lane_id, s)`
    - Added 3 new parameters for the `carla.Weather`: `fog_density`, `fog_distance`, and (ground) `wetness`
  * New python clients:
    - `weather.py`: allows weather changes using the new weather parameters
  * Fixed docker build of .BIN for pedestrian navigation
  * Fixed typos
  * Fixed agent failures due to API changes in `is_within_distance_ahead()`
  * Fixed incorrect doppler velocity for RADAR sensor
>>>>>>> 3f6021df


## CARLA 0.9.7
  * Upgraded parameters of Unreal/CarlaUE4/Config/DefaultInput.ini to prevent mouse freeze
  * Add build variant with AD RSS library integration with RSS sensor and result visualisation
  * Support for OpenGL and Vulkan in docker + headless mode
  * Added new sensor: Inertial measurement unit (IMU)
  * Added new sensor: Radar
  * Exposed rgb camera attributes: exposure, depth of field, tonemapper, color correction, and chromatic aberration
  * Now all the camera-based sensors are provided with an additional parametrized lens distortion shader
  * Added TrafficManager to replace autopilot in managing the NPC vehicles
  * Improved pedestrians navigation
  * API changes:
    - Lidar: `range` is now set in meters, not in centimeters
    - Lidar: `horizontal_angle` is now received in radians, not in degrees
    - GNSS: `carla.GnssEvent` renamed to `carla.GnssMeasurement`
  * API extensions:
    - Added `carla.IMUMeasurement`
    - Added `carla.RadarMeasurement` and `carla.RadarDetection`
    - GNSS data can now be obtained with noise
    - IMU data can now be obtained with noise
  * Moved GNSS sensor from client to server side
  * Added exporter plugin for UE4 to allow export meshes ready for Recast calculation
  * The 'make import' process now rename the assets accordingly and set complex collision as simple
  * New Python API function added (map.get_crosswalks()) that returns a list with all points that define the crosswalk zones from OpenDRIVE file
  * Updated `manual_control.py` with a lens disortion effect example
  * Updated `manual_control.py` with IMU and Radar realtime visualization
  * Fixed pylint for python3 in travis
  * Fixed PointCloudIO `cout` that interfiered with other python modules
  * Better steering in manual control
  * Added Doxygen documentation online with automatic updates through Jenkins pipeline
  * Fixed an error in `automatic_control.py` failing because the `Num Lock` key
  * Fixed client_bounding_boxes.py example script
  * Fixed materials and semantic segmentation issues regarding importing assets
  * Fixed ObstacleSensor to return HitDistance instead of HitRadius

## CARLA 0.9.6

  * Upgraded to Unreal Engine 4.22
  * Added Vulkan support, if installed, CARLA will use Vulkan, use `-opengl` flag to launch with OpenGL
  * The simulator is now compiled in "Shipping" mode, faster but it accepts less command-line arguments
  * Pedestrians are back:
    - Spawn pedestrians that will roam randomly on sidewalks
    - The script 'spawn_npc.py' spawns now pedestrians, adjust the number with the flag `-w`
    - Added navigation meshes for each maps for pedestrian navigation
  * Allow adding custom props (FBX) to CARLA Blueprint library so they are spawnable
  * Simplified pipeline for importing and packaging maps and custom props
  * Vehicle physics:
    - Added access to vehicle transmission details
    - Added access to vehicle physics brake values
    - Added tire friction trigger boxes for simulating slippery surfaces
  * Added camera gamma correction as command-line argument to manual_control.py
  * Added ability to set motion blur settings for RGB camera in sensor python blueprint
  * Added C++ client example using LibCarla
  * Added PythonAPI documentation generator, we documented in detail all the Python reference
  * Added a new Python script config.py that allows the user to configure the simulator from the command-line
  * New recorder features:
    - Documented recorded system and binary file
    - Added optional parameter to show more details about a recorder file (related to `show_recorder_file_info.py`)
    - Added playback speed (slow/fast motion) to the replayer
    - Allow custom paths for saving the recorded files
    - More data is now recorded to replay animations:
      + Wheels of vehicles are animated (steering, throttle, handbrake), also bikes and motorbikes
      + Walker animations are simulated (through speed of walker)
  * New high quality pedestrians: female, girl and boy; improved meshes and textures
  * More color and texture variations for each pedestrian
  * New vehicle Audi Etron: 25.000 tris and LODs
  * New material for Mustang, new system that will allow us to improve all the vehicle materials
  * Improved vehicle Tesla
  * New high-quality "Default" weather tailor-made for each map
  * Improved the rest of weather profiles too
  * RGB camera improvements:
    - Enabled temporal antialiasing and motion blur
    - Added gamma value and motion blur as a blueprint attributes
    - Enabled texture streaming for scene captures
  * API changes:
    - Renamed `frame_count` and `frame_number` as `frame`, old members are kept as deprecated
    - `world.wait_for_tick()` now returns a `carla.WorldSnapshot`
    - The callback of `world.on_tick(callback)` now receives a `carla.WorldSnapshot`
    - Deprecated waypoint's `is_intersection`, use `is_junction` instead
  * API extensions:
    - Added attachment type "SpringArm" for cinematic cameras
    - Added waypoint's `junction_id` that returns de OpenDrive identifier of the current junction
    - Added `world.get_actor(id)` to find a single actor by id
    - Added `carla.WeatherParameters.Default` for the default (tailor-made for each town) weather profile
    - Added `WorldSnapshot` that contains a list of `ActorSnapshot`, allows capturings a "still image" of the world at a single frame
    - Added `world.tick()` now synchronizes with the simulator and returns the id of the newly started frame
    - Added `world.apply_settings(settings)` now synchronizes with the simulator and returns the id of the frame when the settings took effect
    - Added `world.remove_on_tick(id)` to allow removing on tick callbacks
    - Added allow setting fixed frame-rate from client-side, now is part of `carla.WorldSettings`
    - Added `is_invincible` to walkers
  * Several optimizations to the RPC server, now supports a bigger load of async messages
  * Updated DebugHelper to render on Shipping packages, it has also better performance
  * Updated OpenDriveActor to use the new Waypoint API
  * Removed deprecated code and content
  * Exposed waypoints and OpenDrive map to UE4 Blueprints
  * Change the weight of cars. All cars have been compared with the real to have a feedback more real
  * Recorder fixes:
    - When a recorded session finish replaying, all vehicles will continue in autopilot, and all pedestrians will stop
    - Fixed a possible crash if an actor is respawned before the episode is ready when a new map is loaded automatically
    - Actors at start of playback could interpolate positions from its current position instead than the recorded position
    - Camera following in playback was not working if a new map was needed to load
    - API function 'show_recorder_file_info' was showing the wrong parent id
    - Script 'start_recording.py' now properly saves destruction of actors at stop
    - Problem when vehicles enable autopilot after a replayer, now it works better
  * Fixed dead-lock when loading a new map in synchronous mode
  * Fixed get_actors may produce actors without parent
  * Fixed std::bad_cast when importing other libraries, like tensorflow, before carla
  * Fixed latitude in WGS84 reprojection code such that Latitudes increase as one move north in CARLA worlds
  * Fixed walking animations, the animations now go at the same speed as the game
  * Fixed loading and reloading world not using the timeout
  * Fixed XODR files can be found now anywhere in content
  * Fixed bug related with Pygame error of surface too large, added sidewalks and improved lane markings in `no_rendering_mode.py`
  * Fixed Lidar effectiveness bug in manual_control.py
  * Fixed wrong units in VehiclePhysicsControl's center of mass
  * Fixed semantic segmentation of bike riders
  * Fixed inconsistent streetlights in Town03
  * Fixed incorrect vehicle bounds

## CARLA 0.9.5

  * Added `client_bounding_boxes.py` to show bounding boxes client-side
  * New Town07, rural environment with narrow roads
  * Reworked OpenDRIVE parser and waypoints API
    - Fixed several situations in which the XODR was incorrectly parsed
    - Exposed more information: lane marking, lane type, lane section id, s
    - API change: waypoint's `lane_type` is now an enum, `carla.LaneType`
    - API change: `carla.LaneMarking` is not an enum anymore, extended with color, type, lane change, and width
    - API extension: `map.get_waypoint` accepts an extra optional flag argument `lane_type` for filtering lane types
    - API extension: `carla.Map` can be constructed off-line out of XODR files, `carla.Map(town_name, xodr_content)`
    - API extension: `id` property to waypoints, uniquely identifying waypoints up to half centimetre precision
  * API change: Renamed "lane_invasion" to "lane_detector", added too its server-side sensor to be visible to other clients
  * API extension: new carla.command.SpawnActor to spawn actors in batch
  * API extension: `map.transform_to_geolocation` to transform Location to GNSS GeoLocation
  * API extension: added timestamp (elapsed simulation seconds) to SensorData
  * API extension: method `client.apply_batch_sync` that sends commands in batch and waits for server response
  * API extension: optional argument "actor_ids" to world.get_actors to request only the actors with the ids provided
  * Migrated Content to AWS
  * Updated `spawn_npc.py` to spawn vehicles in batch
  * Added --rolename to "manual_control.py"
  * Added options to "no_rendering_mode.py" to draw extra road information
  * Added "scene_layout.py" to retrieve the whole information in the scene as Python dict
  * Basic agent integrated with global router
  * Allow usage of hostname for carla::Client and resolve them to IP addresses
  * Added new pack of assets
    - Windmill, different farm houses, silo
    - Plants corn, dandelion, poppy, and grass
    - Yield traffic sign
  * Added modular buildings New York style
  * Added marking lanes in Town03
  * Added command-line arguments to simulator to disable rendering and set the server timeout
  * Improved performance in Town01 and Town02
  * Changed yellow marking lane from Town01 and Town02 to dashed yellow marking lane
  * Improved lane cross detection to use the new Waypoint API
  * Enhanced stop triggers options
  * Fixed semantic segmentation tags in Town04, Town05, Town06
  * Fixed tree collision in Town01
  * Fixed VehicleSpawnPoint out of the road in Town01
  * Fixed geo-reference of Town01 and Town07
  * Fixed floating pillars in Town04
  * Fixed floating building in Town03
  * Fixed vehicles missing the route if autopilot enabled too late
  * Fixed division by zero in is_within_distance_ahead()
  * Fixed local planner to avoid premature route pruning at path overlaps
  * Fixed global router behavior to be consistent with new Waypoint API
  * Fixed clean up of local_planner when used by other modules
  * Fixed python client DLL error on Windows
  * Fixed wrong type returned by `ActorList.Filter(...)`
  * Fixed wheel's tire friction affecting all vehicles from physics control parameters
  * Fixed obstacle detector not working
  * Fixed small float bug in misc.py


## CARLA 0.9.4

  * Added recording and playback functionality
  * Added synchronous mode, simulator waits until a client sends a "tick" cue, `client.tick()`
  * Allow changing map from client-side, added `client.load_world(name)`, `client.reload_world()`, and `client.get_available_maps()`
  * Added scripts and tools to import maps directly from .fbx and .xodr files into the simulator
  * Exposed minimum physics control parameters for vehicles' engine and wheels
  * Allow controlling multiple actors in "batch mode"
  * New Town06, featuring a "Michigan left" intersection including:
    - Connection ramp between two highways
    - Incorporation to a highway requiring changing several lanes to take another exit
    - Junctions supporting different scenarios
  * New traffic signs assets: one-way, no-turn, more speed limits, do not enter, arrow floors, Michigan left, and lane end
  * New pedestrian texture to add more variations
  * New road PBR material
  * Extended the waypoint API with `lane_change`, `lane_type`, `get_right_lane()` and `get_left_lane()`
  * Added world settings for changing no-rendering mode and synchronous mode at run-time
  * Added methods to acquire a traffic light's pole index and all traffic lights in it's group
  * Added performance benchmark script to measure the simulator's rendering performance
  * Added `manual_control_steeringwheel.py` to control agents using Logitech G29 steering wheels (and maybe others)
  * Added movable props present in the map (e.g. chairs and tables) as actors so they can be controlled from Python
  * Added recording and playback bindings to `manual_control.py` script
  * Removed `world.map_name` from API, use `world.get_map().name` instead
  * Refactored `no_rendering_mode.py` to improve performance and interface
  * Several improvements to the build system for Windows
  * Expose traffic sign's trigger volumes on Python API
  * Improved export/import map tools
  * Simplify Dockerfile halving Carla Docker image size
  * Episodes have now a random unique id to avoid collisions between runs
  * Reduced overhead of many RPC calls by sending only actor IDs (instead of serializing all the actor attributes every time)
  * Added priority system for vehicle control input (internal, not exposed in API)
  * Removed "Example.CarlaSettings.ini", you can still use it, but it's no longer necessary
  * Improved time-out related error messages
  * Fixed Town01 placed 38 meters above the zero
  * Fixed parsing of OpenDrive geo-reference exported by RoadRunner
  * Fixed issue of retrieving an empty list when calling `world.get_actors()` right after creating the world
  * Fixed a few synchronization issues related to changing the world at runtime
  * Fixed traffic light when it gets illuminated by the hero vehicle in `no_rendering_mode.py`
  * Fixed `manual_control.py` and `no_rendering_mode.py` to prevent crashes when used in "no rendering mode"
  * Fixed traffic signs having the trigger box rotated
  * Fixed female walk animation
  * Fixed BP_MultipleFloor, tweaked offset in BaseFloor to adjust meshes between them
  * Fixed static objects present in the map were marked as "movable"

## CARLA 0.9.3

  * Upgraded to Unreal Engine 4.21
  * Upgraded Boost to 1.69.0
  * New Town04 (biggest so far), includes a freeway, new bridge and road barrier, a nicer landscape based on height-map, and new street props
  * New Town05, adding more variety of intersections for the scenario runner
  * Redesigned pedestrian models and animations (walk and idle) for male and female characters
  * Added sensor for detecting obstacles (ray-cast based)
  * Added sensor GNSS (GPS)
  * Basic agent integrated with global router
  * Added a few methods to manage an actor:
    - set_velocity: for setting the linear velocity
    - set_angular_velocity: for setting the angular velocity
    - get_angular_velocity: for getting the angular velocity
    - add_impulse: for applying an impulse (in world axis)
  * Renamed vehicle.get_vehicle_control() to vehicle.get_control() to be consistent with walkers
  * Added new mesh for traffic lights
  * Added new pine tree assets, with their LODs finely tuned for performance
  * Added point transformation functionality for LibCarla and PythonAPI
  * Added "sensor_tick" attribute to sensors (cameras and lidars) to specify the capture rate in seconds
  * Added Export/Import map tools
  * Added "get_forward_vector()" to rotation and transform, retrieves the unit vector on the rotation's X-axis
  * Added support for Deepin in PythonAPI's setup.py
  * Added support for spawning and controlling walkers (pedestrians)
  * Updated BasicAgent to allow setting target_speed and handle US-style traffic lights properly
  * OpenDriveActor has been rewritten using the Waypoint API, this has fixed some bugs
  * Remove crash reporter from packaged build
  * Improved simulator fatal error handling, now uses UE4 fatal error system
  * LibCarla server pipeline now compiles with exceptions disabled for better performance and compatibility with UE4
  * Fixed TCP accept error, too many open files while creating and destroying a lot of sensors
  * Fixed lost error messages in client-side, now when a request fails it reports the reason
  * Fixed global route planner to handle round about turns and made the code consistent with local planner
  * Fixed local planner to avoid premature route pruning at path overlaps
  * Fixed autopilot direction not properly initialized that interfered with the initial raycast direction
  * Fixed crash when an actor was destroyed but not de-registered, e.g. falling out of world bounds

## CARLA 0.9.2

  * Updated ROS bridge for CARLA 0.9.X (moved to its own repository)
  * Added Python API "agents" extension, includes
    - Global route planner based on the Waypoints API (compatible with OpenDrive)
    - BasicAgent: new client agent that can drive to a given coordinate of the map using the waypoint API and PID controllers, attending to other vehicles and traffic lights
    - RoamingAgent: new client agent that can drive at different speeds following waypoints based on PID controllers, attending to other vehicles and traffic lights
    - LocalPlanner functionality to navigate waypoints using PID controllers
    - LateralControl and LongitudinalControl PIDs
  * Added support for manual gear shifting
  * Added "role_name" attribute to actors to easily identify the "hero" vehicle
  * Changed traffic lights in Town03 to American style
  * Added new junction types with only stop signs
  * Updates to documentation and tutorials
  * Simulator now starts by default in windowed mode
  * CMake version required downgraded to 3.5 for better compatibility
  * Fixed waypoints height were all placed at zero height
  * Fixed actors in world.get_actors() missing parent actor
  * Fixed some vehicles losing their wheels after calling set_simulate_physics
  * Fixed bounding box of Lincoln MkZ
  * Several fixes and improvements to OpenDriveActor

## CARLA 0.9.1

  * New town: Town03
    - Created with Vector Zero's RoadRunner (including OpenDrive information of the road layout)
    - Bigger and more diverse
    - More road variety: multiple lanes and lane markings, curves at different angles, roundabout, elevation, tunnel
  * Lots of improvements to the Python API
    - Support for Python 3
    - Support for retrieving and changing lighting and weather conditions
    - Migrated Lidar sensor
    - Migrated image converter methods: Depth, LogarithmicDepth, and CityScapesPalette
    - Migrated IO methods for sensor data, "save_to_disk" available for PNG, JPEG, TIFF, and PLY
    - Added support for requesting the list of all the actors alive in the current world, `world.get_actors()`
    - `world.get_actors()` returns an `ActorList` object with `filter` functionality and lazy initialization of actors
    - Added collision event sensor, "sensor.other.collision", that triggers a callback on each collision to the actor it is attached to
    - Added lane detector sensor, "sensor.other.lane_detector", that detects lane invasion events
    - Added `carla.Map` and `carla.Waypoint` classes for querying info about the road layout
      - Added methods for converting and saving the map as OpenDrive format
      - Added `map.get_spawn_points()` to retrieve the recommended spawn points for vehicles
      - Added `map.get_waypoint(location)` to query the nearest waypoint
      - Added `map.generate_waypoints(distance)` to generate waypoints all over the map at an approximated distance
      - Added `map.get_topology()` for getting a list the tuples of waypoints that define the edges of the road graph
      - Added `waypoint.next(distance)` to retrieve the list of the waypoints at a distance that can be driven from this waypoint
    - Added `parent` attributes to actors, not None if the actor is attached to another actor
    - Added `semantic_tags` to actors containing the list of tags of all of its components
    - Added methods for retrieving velocity and acceleration of actors
    - Added function to enable/disable simulating physics on an actor, `actor.set_simulate_physics(enabled=True)`
    - Added bounding boxes to vehicles, `vehicle.bounding_box` property
    - Exposed last control applied to vehicles, `vehicle.get_vehicle_control()`
    - Added a "tick" message containing info of all the actors in the scene
      - Executed in the background and cached
      - Added `world.wait_for_tick()` for blocking the current thread until a "tick" message is received
      - Added `world.on_tick(callback)` for executing a callback asynchronously each time a "tick" message is received
      - These methods return/pass a `carla.Timestamp` object containing, frame count, delta time of last tick, global simulation time, and OS timestamp
      - Methods retrieving actor's info, e.g. `actor.get_transform()`, don't need to connect with the simulator, which makes these calls quite cheap
    - Allow drawing debug shapes from Python: points, lines, arrows, boxes, and strings (`world.debug.draw_*`)
    - Added id (id of current episode) and map name to `carla.World`
    - Exposed traffic lights and signs as actors. Traffic lights have a specialized actor class that has the traffic light state (red, green, yellow) as property
    - Added methods for accessing and modifying individual items in `carla.Image` (pixels) and `carla.LidarMeasurement` (locations)
    - Added `carla.Vector3D` for (x, y, z) objects that are not a `carla.Location`
    - Removed `client.ping()`, `client.get_server_version()` accomplishes the same
    - Renamed `contains_X()` methods to `has_X()`
    - Changed `client.set_timeout(seconds)` to use seconds (float) instead of milliseconds
    - Allow iterating attributes of an Actor's Blueprint
    - Fixed wildcard filtering issues, now "vehicle.*" or "*bmw*" patterns work too
    - Fixed `actor.set_transform()` broken for attached actors
  * More Python example scripts and improved the present ones
    - Now all the scripts use the list of recommended spawn points for each map
    - Renamed "example.py" to "tutorial.py", and updated it with latest changes in API
    - Added timeout to the examples
    - "manual_control.py" performance has been improved while having more measurements
    - "manual_control.py" now has options to change camera type and position
    - "manual_control.py" now has options to iterate weather presets
    - "manual_control.py" now has a fancier HUD with lots of info, and F1 key binding to remove it
    - Added "dynamic_weather.py" to change the weather in real-time (the one used in the video)
    - Added "spawn_npc.py" to quickly add a lot of NPC vehicles to the simulator
    - Added "spawn_npc.py --safe" to only add non-problematic vehicles
    - "vehicle_gallery.py" also got some small fixes
  * Asset and content improvements
    - New vehicle: Lincoln MKZ 2017
    - Refactored weather system, parametrized to make it easier to use
    - Improved control of bikes and motorbikes, still not perfect but causes less accidents
    - Added building block generator system
    - Misc city assets: New building, tunnel columns, rail-road bridges, new textures, new urban props
    - Adjusted vehicle physics and center of mass
    - Adjusted the maximum distance culling for foliage
    - Adjusted pedestrian animations and scale issues (not yet available with new API though)
    - Improved map building blueprints, spline based asset repeaters, and wall building tools
    - Replaced uses of Unreal's Foliage system with standard static meshes to work around a visual bug in Linux systems
    - Fixed filenames too long when packing the project on Windows
    - Fixed "SplineMeshRepeater" loses its collider mesh from time to time
    - Standardized asset nomenclature
  * New system for road information based on OpenDrive format
    - Added new map classes for querying info about the road layout and topology
    - Added methods for finding closest point on the road
    - Added methods for generating and iterating waypoints based on the road layout
    - Added OpenDrive parser to convert OpenDrive files to our map data structures
  * Other miscellaneous improvements and fixes
    - Fixed single channel Lidar crash (by @cwecht)
    - Fixed command-line argument `-carla-settings` fails to load absolute paths (by @harlowja)
    - Added an option to command-line to change quality level when launching the simulator, `-quality-level=Low`
    - Added ROS bridge odometry message (by @ShepelIlya)
    - New lens distortion shader, sadly not yet integrated with our cameras :(
    - New Docker tutorial
    - Disabled texture streaming to avoid issue of textures not loading in scene captures
    - Adjusted scene capture camera gamma to 2.4
    - Fixed leaking objects in simulation when despawning a vehicle. Now Pawn's controller is destroyed too if necessary when destroying an Actor
    - Fixed overflow on platform time-stamp, now it uses `double`
    - Upgraded @rpclib to fix crash when client exits too fast (rpclib/PR#167)
    - Moved "PythonClient" inside deprecated folder to avoid confusion
    - Refactored sensor related code
      - New plugin system for sensors that simplifies adding sensors, mini-tutorial at #830
      - Compile-time dispatcher for sensors and serializers
  * Improvements to the streaming library
    - Added multi-streams for streaming simultaneously to multiple clients (used by the "tick" message)
    - Messages re-use allocated memory when possible
    - Allows unsubscribing from a stream
    - Fixed client receives interleaved sensor messages, some messages can be discarded if connection is too slow though
    - Fixed streaming client fails to connect in Windows
    - Fixed streaming client keeps trying to reconnect after destroying a sensor
  * Refactored client C++ API
    - Python GIL is released whenever possible to avoid blocking
    - Fixed deadlock when closing the simulator while a client is connected
    - Fixed crash on simulator shutdown if a client has connected at some point
    - Set methods are now sent async which greatly improves performance in the client-side
    - Vehicle control is cached and not sent if haven't changed
    - Suppressed exceptions in destructors
  * Other development improvements
    - Improved Linux Makefile, fine-grained targets to reduce compilation times in development
    - Workaround for "setup.py" to link against "libcarla_client.a" again (Linux only)
    - Added support for ".gtest" file, each line of this file is passed to GTest executables as arguments when running `make check` targets
    - Python eggs are also archived on Jenkins to easily get them without downloading the full package
    - Added uncrustify config file for formatting UE4 C++ code

## CARLA 0.9.0

  * Upgraded to Unreal Engine 4.19
  * Redesign of the networking architecture
    - Allows any number of clients to connect simultaneously
    - Now is possible to add and remove at any time any vehicle or camera
    - Now is possible to control any vehicle or camera
    - Now is possible to place cameras anywhere
    - Reduced to two ports instead of three
    - First port uses an RPC protocol based on [rpclib](http://rpclib.net/)
    - Second port is for the streaming of the sensor data
  * Redesign of the Python API
    - Actors and sensors are now exposed in the API and can be independently controlled
    - The Python module is built in C++, with significant performance gain in some operations
    - Many functionality haven't been ported yet, so expect a lot of things missing
  * Redesign of the build system to accommodate the changes in dependencies
    - Everything can be done now with the Makefile
    - For the moment only Linux is supported, sorry
  * Massive clean up of all unused assets
  * Some aesthetic fixes to the vehicles

## CARLA 0.8.4

  * Community contribution: ROS bridge by @laurent-george
  * New vehicle: Tesla Model 3
  * Added an option to _"CarlaSettings.ini"_ to disable bikes and motorbikes
  * Fixed missing collision of vehicles introduced in 0.8.3
  * Improved stability of bikes and motorbikes
  * Improved autopilot turning behaviour at intersections, now using front wheels positions as reference
  * Temporarily removed Kawasaki Ninja motorbikes because the model was having some stability issues

## CARLA 0.8.3

  * Added two-wheeled vehicles, 3 bicycles and 4 motorbikes
  * Several art optimizations (CARLA is now about 10% faster)
    - Improved the performance of vegetation assets, adjusted LOD and culling distance, set billboards where possible
    - Drastically reduced the number of polygons of the landscape while keeping the original shape
    - Removed some high-cost unnecessary assets
    - Remodelled Mustang and NissanMicra, now with less polygons and materials, better textures and LOD
    - Remodelled building SM_TerracedHouse_01, now with more polygons but less materials and better textures
  * CARLA releases include now a Dockerfile for building docker images
  * Change in HUD: replace "FPS" by "Simulation Step"
  * The current map name is now included in the scene description message sent to the client
  * Adapted "manual_control.py" and "view_start_positions.py" to use the map name sent by the simulator
  * Improved the vehicle spawning algorithm, now it tries to spawn as much cars as possible even if there are not enough spawn points
  * "Setup.sh" is now faster and accepts an argument to run multiple jobs in parallel
  * Fixed foliage distance culling using wrong distance in "Low Mode"
  * Fixed NissanMicra slightly turning left when driving straight

## CARLA 0.8.2

  * Revamped driving benchmark
    - Changed name from benchmark to driving benchmark
    - Fully Redesigned the architecture of the module
    - Added a lot more documentation
    - Now you can stop and resume the benchmarks you run
  * Rolled back vehicle's location to the pivot of the mesh instead of the center of the bounding box
  * Added relative transform of the vehicle's bounding box to the measurements, player and non-players
  * Added "frame number" to each sensor measurement so it is possible to sync all the measurements based on the frame they are produced
  * Improved vehicle spawner to better handle spawning failures
  * Walkers use now a closer angle to detect vehicles, so they don't stop moving if a car passes nearby
  * Fixed lighting artefact causing the road to change its brightness depending on the distance to the camera
  * Fixed captured images overexposed in Low mode
  * Fixed illegal character in asset name
  * Fixed editing sun azimuth angle in CarlaWeadther.ini had no effect
  * Fixed crash when using a non-standard image size in DirectX (Windows)
  * Fixed issue with using multiple "SceneCaptureToDiskCamera"

## CARLA 0.8.1

  * New Python example for visualizing the player start positions
  * Fixed box extent of non-player agents was sent in centimeters instead of meters
  * Fixed speed limits were sent in km/h instead of m/s
  * Fixed issue in Volkswagen T2 wheels causing it to overturn

## CARLA 0.8.0

  * Upgraded to Unreal Engine 4.18
  * Created our own pedestrian 3D models free to use and distribute
  * Removed Epic's Automotive Materials dependencies
  * 360 Lidars support (similar to Velodyne HDL-32E or VLP-16) thanks to Anton Pechenko (Yandex)
    - Ray-cast based
    - Configurable settings
    - Added methods to save points to disk as PLY file
  * Added quality level settings
    - Low: low quality graphics, about 3 times faster with one camera
    - Epic: best quality (as before)
  * Measurements now use SI units
    - Locations:    m
    - Speed:        m/s
    - Acceleration: m/s^2
    - Collisions:   kg*m/s
    - Angles:       degrees
  * Added API methods to convert depth images to a point cloud
    - New method "image_converter.depth_to_local_point_cloud"
    - A supplementary image can be passed to attach colors to the points
    - New client example generates a point cloud in world coordinates
    - Added Transform class to Python API
  * Performance optimizations
    - Significant speed improvements in both Epic and Low modes
    - Fixed materials and improved shaders for roads, architecture, sidewalks, foliage, landscapes, cars, walkers, reflections, water
    - Execution of a set of Project and Engine parameters to improve performance (quality, vsync, AO, occlusion)
    - Generation of the road pieces using static meshes and actors instead of a single actor with instanced meshes
      - Improved performance since now is able to apply occlusion and draw distance
    - Images are captured asynchronously in the render thread
      - In asynchronous mode, images may arrive up to two frames later
      - In synchronous mode, game thread is blocked until images are ready
    - Blueprint code optimizations for vehicles, walkers, and splines
    - Added a way to configure different quality levels with culling distance and materials configuration
  * Refactored sensor related code to ease adding new sensors in the future
  * Added vehicle box extent to player measurements
  * Removed the player from the list of non-player agents
  * Adjusted bounding boxes to vehicles' height
  * Changed vehicles' center to match bounding box
  * Added autopilot mode to manual_control.py
  * Added quality level options to manual_control.py and client_example.py
  * Replaced background landscape and trees by a matte painting
  * Fixed road map generated some meshes twice
  * Small improvements to Windows support
    - Fixed issues with the Makefile
    - Fixed asset names too long or containing special characters

## CARLA 0.7.1

  * New Python API module: Benchmark
    - Defines a set of tasks and conditions to test a certain agent
    - Contains a starting benchmark, CoRL2017
    - Contains Agent Class: Interface for benchmarking AIs
  * New Python API module: Basic Planner (Temporary Hack)
    - Provide routes for the agent
    - Contains AStar module to find the shortest route
  * Other Python API improvements
    - Converter class to convert between Unreal world and map units
    - Metrics module to summarize benchmark results
  * Send vehicle's roll, pitch, and yaw to client (orientation is now deprecated)
  * New RoutePlanner class for assigning fixed routes to autopilot (IntersectionEntrance has been removed)
  * Create a random engine for each vehicle, which greatly improves repeatability
  * Add option to skip content download in Setup.sh
  * Few small fixes to the city assets

## CARLA 0.7.0

  * New Python client API
    - Cleaner and more robust
    - Compatible with Python 2 and 3
    - Improved exception handling
    - Improved examples
    - Included methods for parsing the images
    - Better documentation
    - Protocol: renamed "ai_control" to "autopilot_control"
    - Merged testing client
    - Added the maps for both cities, the client can now access the car position within the lane
  * Make CARLA start without client by default
  * Added wind effect to some trees and plants
  * Improvements to the existing weather presets
  * Build script: skip content download if up-to-date

## CARLA 0.6.0

  * Included Unreal project and reorganised folders
  * Enabled semantic segmentation by default
  * Added Felipe's Python client
  * New build system (Linux only)
  * Few fixes to city assets

## CARLA 0.5.4

  * Added command-line parameter -carla-no-hud
  * Remove override gamma from weather settings
  * Fixed issue road map generation hangs cooking command
  * Organise Python client and make sample script
  * Rename maps
    - CARLA_ORIGIN_0 --> Town02
    - CARLA_ORIGIN_1 --> Town01
  * Fixed Carla-Cola machine falling at begin play

## CARLA 0.5.3

  * Fixed issues with weather
  * Fixed missing building

## CARLA 0.5.2

  * Autopilot mode has been removed, now server sends AI control together with measurements every frame
  * State and position of traffic lights and signs are now included in the measurements too
  * Added a python console client
  * Fixed crash when client sends an invalid player start
  * Fixed some issues with the dynamic weather not looking as it used to do
  * Fixed some collision boxes missing

## CARLA 0.5.1

  * Fixed issue server was destroyed on every reset, closing the connection
  * Fixed issue agent servers connect too late
  * Improvements to the python client
  * Added python client test suite for testing the release
  * Added image converter
  * Fixed missing floor on CARLA_ORIGIN_0
  * Changed sidewalk texture
  * Improvements on the physics of some vehicles
  * More props and decals added to the cities

## CARLA 0.5.0

  * Upgraded to Unreal Engine 4.17
    - Fixes memory leaks
    - Fixes crashes with C++ std classes
  * Redesigned CarlaServer
    - Faster, avoids unnecessary copies
    - Sends images as raw data (no compression)
    - Supports synchronous and asynchronous mode
    - Networking operation have a time-out
    - Synchronous methods have a time-out
    - Pure C interface for better compatibility
    - Unit tests with GoogleTest
  * New server-client protocol
    - Upgraded to proto3
    - Supports repeated fields
    - Optionally send information about all dynamic agents in the scene
    - Now sends transforms instead of locations only
    - Autopilot mode added to control
  * New build system to avoid linkage issues
  * Added autopilot mode
  * Added an on-board camera to the car
  * Added traffic lights and speed limit to player state
  * Added player pawn selection to config file
  * Improved blueprint interface of the C++ classes
  * Some performance improvements to vehicle controllers
  * Fix issues with depth material in Windows
  * Fix issues with random engine not being available for vehicles
  * Fixed issue that compiling a release hang when saving the road map
  * Added more content; 7 vehicles, 30 pedestrians, many decals and props
  * Randomized pedestrian clothing
  * Many improvements and fixes to the city levels and assets
  * Added sub-surface scattering to vegetation
  * Added key binding to change weather during play
  * Added key binding to toggle autopilot mode
  * Added a second camera to the player

## CARLA 0.4.6

  * Add weather presets specific for each level
  * Some map fixes, adjust weather presets specific for each level
  * Fixed regression that some walkers may go at extremely slow and fast speeds

## CARLA 0.4.5

  * Add random seeds to config file
  * Improve logging
  * Removed rotation of map CARLA_ORIGIN_1

## CARLA 0.4.4

  * Fixed regression walkers despawning when stopping after seeing a car
  * Changed, collision is only registered if player moves faster than 1 km/h
  * Fixed issue walkers resume movement after sensing nothing, but the car is still there sometimes
  * Few improvements to the city assets

## CARLA 0.4.3

  * Fixed issue with reward, intersect other lane wasn't sent to the client
  * Improvements to the AI of other vehicles, and how they detect pedestrians
  * Improvements to the AI of the pedestrians, trying to avoid slightly better the cars
  * Made roads collision channel WorldStatic
  * Tune several vehicles' physics and engine
  * Fixed issue with vehicles bouncing back after hitting a pedestrian
  * Add bigger box to pedestrians to avoid accidents
  * Make vehicles spawn in order instead of randomly

## CARLA 0.4.2

  * Fixed issues with the server-client protocol
  * More improvements to the AI of other vehicles, now they barely crash
  * Improved the physics of some vehicles
  * Tweak the city for better AI of other vehicles

## CARLA 0.4.1

  * Improved AI of other vehicles, still needs some adjustment, but now they crash much less
  * Fixed wrong semantic segmentation label of the poles of traffic lights and signs
  * Added randomized vehicle license plates
  * Few improvements to the city assets

## CARLA 0.4.0

  * Made vehicle input more realistic, now reverse and brake use different input
  * Changed server-client protocol
    - CarlaSettings.ini is sent for every new episode
    - Control is extended with brake, reverse and handbrake
  * Set a clearer hierarchy for loading settings files
  * Made camera post-process settings able to change depending on the weather
  * Added basic functionality for NPC vehicles
  * Some improvements to the walker spawner
  * Generate road map metadata on save
  * Added command-line switch -carla-no-networking
  * Improved verbosity control of CarlaServer
  * Fixed issue with server that two threads used 100% CPU
  * Fixed issue with the attachment of the main camera to the player
  * Fixed issues with CarlaServer interface with Unreal, does not use STL containers anymore
  * Fixed issue with server not running below 30 fps at fixed frame rate, added physics sub-stepping
  * Fixed issues with some weather settings
  * Added randomized pedestrians with their AI and animations
  * Added other vehicles with their AI and physics
  * Added traffic lights and signs
  * Tweaked capture image to look similar to main camera
  * Changed car input to match settings in plugin
  * General improvements to levels and assets

## CARLA 0.3.0

  * Added basic dynamic weather functionality
    - Weather and sun light can be changed during game
    - Presets stored in config file CarlaWeather.ini
    - Added some presets for dynamic weather
  * Add basic functionality to spawn pedestrians
  * Split road meshes for intersections and turns for better precission of the road map
  * Better debug for road map
  * Implemented collision count for other cars and pedestrians
  * Command line argument -carla-settings now accepts relative paths
  * Improved performance when semantic segmentation is disabled
  * Improved tagger system
  * Implemented nav-mesh and spawn points for pedestrians
  * Added new cars
  * Added dynamic street lights
  * General improvements to levels and assets
  * Make the car jump

## CARLA 0.2.4

  * Fixed serialization of road map resulting in a huge map size
  * Some optimizations in the vegetation
  * Implemented more LODS

## CARLA 0.2.3

  * Fixed rounding errors in HUD (100% was shown as 99%, 30 FPS as 29 FPS)
  * Fixed crash when player goes out of road map
  * Fixed several issues related to the transform of the road map (wasn't working in CARLA_ORIGIN_1)
  * Make custom depth pass disable by default (semantic segmentation won't work by default)
  * Fixed road width in T-intersections
  * Implement road LOD
  * Fixed missing assets

## CARLA 0.2.2

  * Implemented signals for off-road and opposite lane invasion
  * Fixed linking issues (use Unreal's libpng)
  * Fixed memory leak in PNG compression
  * Added boundaries to the map
  * Several fixes in the map content

## CARLA 0.2.1

  * Fixed the memory leak related to protobuf issues
  * Fixed color shift in semantic segmentation and depth
  * Added in-game timestamp (now sending both OS and in-game)

## CARLA 0.2.0

  * Fixed Depth issues
  * Fixed random crash due to an invalid player start position
  * Added semantic segmentation
  * Changed codification to PNG
  * Camera configuration through config INI file

## CARLA 0.1.1

  * Added build system for Windows and Linux
  * Added more content

## CARLA 0.1.0

  * Added basic functionality<|MERGE_RESOLUTION|>--- conflicted
+++ resolved
@@ -1,10 +1,3 @@
-<<<<<<< HEAD
-## Latest
-
-  * Upgraded Boost to 1.72.0
-
-## CARLA 0.9.7
-=======
 ## latest
   * Added junction class as queryable object from waypoint
   * Fixed linkage between waypoints in InMemoryMap in Traffic Manager
@@ -22,10 +15,10 @@
   * New python clients:
     - `weather.py`: allows weather changes using the new weather parameters
   * Fixed docker build of .BIN for pedestrian navigation
+  * Upgraded Boost to 1.72.0
   * Fixed typos
   * Fixed agent failures due to API changes in `is_within_distance_ahead()`
   * Fixed incorrect doppler velocity for RADAR sensor
->>>>>>> 3f6021df
 
 
 ## CARLA 0.9.7
