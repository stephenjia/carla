--- conflicted
+++ resolved
@@ -108,20 +108,12 @@
   }
 
   // DEMO: Channeling multi-client communication for traffic manager.
-<<<<<<< HEAD
-  std::pair<std::string, uint16_t> Client::GetTrafficManagerRunning(uint16_t port) {
-=======
   std::pair<std::string, uint16_t> Client::GetTrafficManagerRunning(uint16_t port) const {
->>>>>>> f88ba691
 	return _pimpl->CallAndWait<std::pair<std::string, uint16_t>>("get_traffic_manager_running", port);
   };
 
   // DEMO: Channeling multi-client communication for traffic manager.
-<<<<<<< HEAD
-  void Client::AddTrafficManagerRunning(std::pair<std::string, uint16_t> trafficManagerInfo) {
-=======
   void Client::AddTrafficManagerRunning(std::pair<std::string, uint16_t> trafficManagerInfo) const {
->>>>>>> f88ba691
     _pimpl->CallAndWait<void>("add_traffic_manager_running", trafficManagerInfo);
   };
 
