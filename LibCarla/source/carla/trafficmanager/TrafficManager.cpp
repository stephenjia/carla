// Copyright (c) 2019 Computer Vision Center (CVC) at the Universitat Autonoma
// de Barcelona (UAB).
//
// This work is licensed under the terms of the MIT license.
// For a copy, see <https://opensource.org/licenses/MIT>.

#include "TrafficManager.h"

#include "carla/client/TrafficLight.h"

namespace carla {
namespace traffic_manager {

  TrafficManager::TrafficManager(
      std::vector<float> longitudinal_PID_parameters,
      std::vector<float> longitudinal_highway_PID_parameters,
      std::vector<float> lateral_PID_parameters,
      std::vector<float> lateral_highway_PID_parameters,
      float perc_difference_from_limit,
      cc::Client &client_connection)
    : longitudinal_PID_parameters(longitudinal_PID_parameters),
      longitudinal_highway_PID_parameters(longitudinal_highway_PID_parameters),
      lateral_PID_parameters(lateral_PID_parameters),
      lateral_highway_PID_parameters(lateral_highway_PID_parameters),
      client_connection(client_connection),
      world(client_connection.GetWorld()),
      debug_helper(client_connection.GetWorld().MakeDebugHelper()) {

    using WorldMap = carla::SharedPtr<cc::Map>;
    const WorldMap world_map = world.GetMap();
    const auto dao = CarlaDataAccessLayer(world_map);
    using Topology = std::vector<std::pair<WaypointPtr, WaypointPtr>>;
    const Topology topology = dao.GetTopology();
    local_map = std::make_shared<traffic_manager::InMemoryMap>(topology);
    local_map->SetUp(0.1f);

    // ---------- configuring simulation to fixed time step synchronous execution ------------- //

    auto world_settings = world.GetSettings();
    world_settings.fixed_delta_seconds = 0.05f;
    world_settings.synchronous_mode = true;
    world.ApplySettings(world_settings);

    // ---------------------------------------------------------------------------------------- //

    parameters.SetGlobalPercentageSpeedDifference(perc_difference_from_limit);

    localization_collision_messenger = std::make_shared<LocalizationToCollisionMessenger>();
    localization_traffic_light_messenger = std::make_shared<LocalizationToTrafficLightMessenger>();
    collision_planner_messenger = std::make_shared<CollisionToPlannerMessenger>();
    localization_planner_messenger = std::make_shared<LocalizationToPlannerMessenger>();
    traffic_light_planner_messenger = std::make_shared<TrafficLightToPlannerMessenger>();
    planner_control_messenger = std::make_shared<PlannerToControlMessenger>();

    localization_stage = std::make_unique<LocalizationStage>(
        "Localization stage",
        localization_planner_messenger, localization_collision_messenger,
        localization_traffic_light_messenger,
        registered_actors, *local_map.get(),
        parameters, debug_helper,
        world);

    collision_stage = std::make_unique<CollisionStage>(
        "Collision stage",
        localization_collision_messenger, collision_planner_messenger,
<<<<<<< HEAD
        world, *local_map.get(), parameters, debug_helper);
=======
        parameters, debug_helper);
>>>>>>> b0b56b11

    traffic_light_stage = std::make_unique<TrafficLightStage>(
        "Traffic light stage",
        localization_traffic_light_messenger, traffic_light_planner_messenger,
        parameters, debug_helper);

    planner_stage = std::make_unique<MotionPlannerStage>(
        "Motion planner stage",
        localization_planner_messenger,
        collision_planner_messenger,
        traffic_light_planner_messenger,
        planner_control_messenger,
        parameters,
        longitudinal_PID_parameters,
        longitudinal_highway_PID_parameters,
        lateral_PID_parameters,
        lateral_highway_PID_parameters,
        debug_helper);

    control_stage = std::make_unique<BatchControlStage>(
        "Batch control stage",
        planner_control_messenger, client_connection);

    Start();
  }

  TrafficManager::~TrafficManager() {
    // -------- configuring simulation to variable time step, asynchronous execution ---------- //

    auto world_settings = world.GetSettings();
    world_settings.fixed_delta_seconds = 0.0f;
    world_settings.synchronous_mode = false;
    world.ApplySettings(world_settings);

    // ---------------------------------------------------------------------------------------- //
    Stop();
  }

  std::unique_ptr<TrafficManager> TrafficManager::singleton_pointer = nullptr;

  TrafficManager& TrafficManager::GetInstance(cc::Client &client_connection) {

    if (singleton_pointer == nullptr) {

      const std::vector<float> longitudinal_param = {2.0f, 0.15f, 0.01f};
      const std::vector<float> longitudinal_highway_param = {4.0f, 0.15f, 0.01f};
      const std::vector<float> lateral_param = {4.0f, 0.0f, 0.2f};
      const std::vector<float> lateral_highway_param = {1.0f, 0.0f, 0.3f};
      const float perc_difference_from_limit = 30.0f;

      TrafficManager* tm_ptr = new TrafficManager(
        longitudinal_param, longitudinal_highway_param, lateral_param, lateral_highway_param,
        perc_difference_from_limit, client_connection
      );

      singleton_pointer = std::unique_ptr<TrafficManager>(tm_ptr);
    }

    return *singleton_pointer.get();
  }

  std::unique_ptr<cc::Client> TrafficManager::singleton_local_client = nullptr;

  cc::Client& TrafficManager::GetUniqueLocalClient() {

    if (singleton_local_client == nullptr) {
      cc::Client* client = new cc::Client("localhost", 2000);
      singleton_local_client = std::unique_ptr<cc::Client>(client);
    }

    return *singleton_local_client.get();
  }

  void TrafficManager::RegisterVehicles(const std::vector<ActorPtr> &actor_list) {
    registered_actors.Insert(actor_list);
  }

  void TrafficManager::UnregisterVehicles(const std::vector<ActorPtr> &actor_list) {
    registered_actors.Remove(actor_list);
  }

  void TrafficManager::DestroyVehicle(const ActorPtr &actor) {
    registered_actors.Destroy(actor);
  }

  void TrafficManager::Start() {

    localization_collision_messenger->Start();
    localization_traffic_light_messenger->Start();
    localization_planner_messenger->Start();
    collision_planner_messenger->Start();
    traffic_light_planner_messenger->Start();
    planner_control_messenger->Start();

    localization_stage->Start();
    collision_stage->Start();
    traffic_light_stage->Start();
    planner_stage->Start();
    control_stage->Start();
  }

  void TrafficManager::Stop() {

    localization_collision_messenger->Stop();
    localization_traffic_light_messenger->Stop();
    localization_planner_messenger->Stop();
    collision_planner_messenger->Stop();
    traffic_light_planner_messenger->Stop();
    planner_control_messenger->Stop();

    localization_stage->Stop();
    collision_stage->Stop();
    traffic_light_stage->Stop();
    planner_stage->Stop();
    control_stage->Stop();
  }

  void TrafficManager::SetPercentageSpeedDifference(const ActorPtr &actor, const float percentage) {
    parameters.SetPercentageSpeedDifference(actor, percentage);
  }

  void TrafficManager::SetGlobalPercentageSpeedDifference(const float percentage) {
    parameters.SetGlobalPercentageSpeedDifference(percentage);
  }

  void TrafficManager::SetCollisionDetection(
      const ActorPtr &reference_actor,
      const ActorPtr &other_actor,
      const bool detect_collision) {

    parameters.SetCollisionDetection(reference_actor, other_actor, detect_collision);
  }

  void TrafficManager::SetForceLaneChange(const ActorPtr &actor, const bool direction) {

    parameters.SetForceLaneChange(actor, direction);
  }

  void TrafficManager::SetAutoLaneChange(const ActorPtr &actor, const bool enable) {

    parameters.SetAutoLaneChange(actor, enable);
  }

  void TrafficManager::SetDistanceToLeadingVehicle(const ActorPtr &actor, const float distance) {

    parameters.SetDistanceToLeadingVehicle(actor, distance);
  }

  void TrafficManager::SetPercentageIgnoreActors(const ActorPtr &actor, const float perc) {

    parameters.SetPercentageIgnoreActors(actor, perc);
  }

  void TrafficManager::SetPercentageRunningLight(const ActorPtr &actor, const float perc) {

    parameters.SetPercentageRunningLight(actor, perc);
  }


  bool TrafficManager::CheckAllFrozen(TLGroup tl_to_freeze) {
    for (auto& elem : tl_to_freeze) {
      if (!elem->IsFrozen() || elem->GetState() != TLS::Red) {
        return false;
      }
    }
    return true;
  }

  void TrafficManager::ResetAllTrafficLights() {
    const auto world_traffic_lights = world.GetActors()->Filter("*traffic_light*");

    std::vector<TLGroup> list_of_all_groups;
    TLGroup tl_to_freeze;
    std::vector<carla::ActorId> list_of_ids;
    for (auto tl : *world_traffic_lights.get()) {
      if (!(std::find(list_of_ids.begin(), list_of_ids.end(), tl->GetId()) != list_of_ids.end())) {
        const TLGroup tl_group = boost::static_pointer_cast<cc::TrafficLight>(tl)->GetGroupTrafficLights();
        list_of_all_groups.push_back(tl_group);
        for (uint64_t i=0u; i<tl_group.size(); i++) {
          list_of_ids.push_back(tl_group.at(i).get()->GetId());
          if(i!=0u) {
            tl_to_freeze.push_back(tl_group.at(i));
          }
        }
      }
    }

    for (TLGroup& tl_group : list_of_all_groups) {
      tl_group.front()->SetState(TLS::Green);
      std::for_each(
          tl_group.begin()+1, tl_group.end(),
          [] (auto& tl) {tl->SetState(TLS::Red);});
    }

    while (!CheckAllFrozen(tl_to_freeze)) {
      for (auto& tln : tl_to_freeze) {
        tln->SetState(TLS::Red);
        tln->Freeze(true);
      }
    }
  }

} // namespace traffic_manager
} // namespace carla<|MERGE_RESOLUTION|>--- conflicted
+++ resolved
@@ -63,11 +63,7 @@
     collision_stage = std::make_unique<CollisionStage>(
         "Collision stage",
         localization_collision_messenger, collision_planner_messenger,
-<<<<<<< HEAD
-        world, *local_map.get(), parameters, debug_helper);
-=======
-        parameters, debug_helper);
->>>>>>> b0b56b11
+        *local_map.get(), parameters, debug_helper);
 
     traffic_light_stage = std::make_unique<TrafficLightStage>(
         "Traffic light stage",
