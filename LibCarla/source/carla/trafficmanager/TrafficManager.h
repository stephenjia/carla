--- conflicted
+++ resolved
@@ -66,13 +66,9 @@
   /// Public release method to clear allocated data
   static void Release();
 
-<<<<<<< HEAD
-  /// Explicit constructor for singleton life cycle management.
-=======
   static void Reset();
 
   /// Private constructor for singleton life cycle management.
->>>>>>> 3df623c6
   explicit TrafficManager(
     carla::client::detail::EpisodeProxy episodeProxy,
     uint16_t port = TM_DEFAULT_PORT);
