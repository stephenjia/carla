// Copyright (c) 2019 Computer Vision Center (CVC) at the Universitat Autonoma
// de Barcelona (UAB).
//
// This work is licensed under the terms of the MIT license.
// For a copy, see <https://opensource.org/licenses/MIT>.

#include <carla/client/Client.h>
#include "carla/client/TrafficLight.h"
#include "carla/client/ActorList.h"
#include "carla/client/DebugHelper.h"

#include "carla/trafficmanager/TrafficManagerRemote.h"

namespace carla {
namespace traffic_manager {

TrafficManagerRemote::TrafficManagerRemote(
    const std::pair<std::string, uint16_t> &_serverTM,
    carla::client::detail::EpisodeProxy &episodeProxy)
  : TrafficManagerBase(_serverTM.second),
    client(_serverTM.first, _serverTM.second),
    episodeProxyTM(episodeProxy) {

  std::thread _thread = std::thread([this] () {

    std::chrono::milliseconds wait_time(TM_TIMEOUT);
    try {
      do {
        std::this_thread::sleep_for(wait_time);

        client.HealthCheckRemoteTM();

<<<<<<< HEAD
      } while (true);
=======
        /// Until connection active
      } while (_keep_alive);
>>>>>>> 3df623c6
    } catch (...) {

      std::string rhost("");
      uint16_t rport = 0;

      client.getServerDetails(rhost, rport);

      std::string strtmserver(rhost + ":" + std::to_string(rport));
      std::string errmsg("Trying to connect rpc server of traffic manager; "
                        "but the system failed to connect at " + strtmserver);

<<<<<<< HEAD
      this->episodeProxyTM.Lock()->AddPendingException(errmsg);
=======
      /// Create error msg
      std::string errmsg(
          "Trying to connect rpc server of traffic manager; "
          "but the system failed to connect at " + strtmserver);

      /// TSet the error message
      if(_keep_alive) {
        this->episodeProxyTM.Lock()->AddPendingException(errmsg);
      }
>>>>>>> 3df623c6
    }
    _cv.notify_one();
  });

  _thread.detach();
}

<<<<<<< HEAD
TrafficManagerRemote::~TrafficManagerRemote() {}
=======
/// Destructor.
TrafficManagerRemote::~TrafficManagerRemote() {
  Stop();
}

void TrafficManagerRemote::Start() {
  _keep_alive = true;
}

void TrafficManagerRemote::Stop() {
  _keep_alive = false;
  std::unique_lock<std::mutex> lock(_mutex);
  std::chrono::milliseconds wait_time(TM_TIMEOUT + 1000);
  _cv.wait_for(lock, wait_time);
}
>>>>>>> 3df623c6

void TrafficManagerRemote::RegisterVehicles(const std::vector<ActorPtr> &_actor_list) {
  std::vector<carla::rpc::Actor> actor_list;
  for (auto &&actor : _actor_list) {
    actor_list.emplace_back(actor->Serialize());
  }
  client.RegisterVehicle(actor_list);
}

void TrafficManagerRemote::UnregisterVehicles(const std::vector<ActorPtr> &_actor_list) {
  std::vector<carla::rpc::Actor> actor_list;
  for (auto &&actor : _actor_list) {
    actor_list.emplace_back(actor->Serialize());
  }
  client.UnregisterVehicle(actor_list);
}

void TrafficManagerRemote::SetPercentageSpeedDifference(const ActorPtr &_actor, const float percentage) {
  carla::rpc::Actor actor(_actor->Serialize());

  client.SetPercentageSpeedDifference(actor, percentage);
}

void TrafficManagerRemote::SetGlobalPercentageSpeedDifference(const float percentage) {
  client.SetGlobalPercentageSpeedDifference(percentage);
}

void TrafficManagerRemote::SetCollisionDetection(const ActorPtr &_reference_actor, const ActorPtr &_other_actor, const bool detect_collision) {
  carla::rpc::Actor reference_actor(_reference_actor->Serialize());
  carla::rpc::Actor other_actor(_other_actor->Serialize());

  client.SetCollisionDetection(reference_actor, other_actor, detect_collision);
}

void TrafficManagerRemote::SetForceLaneChange(const ActorPtr &_actor, const bool direction) {
  carla::rpc::Actor actor(_actor->Serialize());

  client.SetForceLaneChange(actor, direction);
}

void TrafficManagerRemote::SetAutoLaneChange(const ActorPtr &_actor, const bool enable) {
  carla::rpc::Actor actor(_actor->Serialize());

  client.SetAutoLaneChange(actor, enable);
}

void TrafficManagerRemote::SetDistanceToLeadingVehicle(const ActorPtr &_actor, const float distance) {
  carla::rpc::Actor actor(_actor->Serialize());

  client.SetDistanceToLeadingVehicle(actor, distance);
}

void TrafficManagerRemote::SetPercentageIgnoreWalkers(const ActorPtr &_actor, const float percentage) {
  carla::rpc::Actor actor(_actor->Serialize());

  client.SetPercentageIgnoreWalkers(actor, percentage);
}

void TrafficManagerRemote::SetPercentageIgnoreVehicles(const ActorPtr &_actor, const float percentage) {
  carla::rpc::Actor actor(_actor->Serialize());

  client.SetPercentageIgnoreVehicles(actor, percentage);
}

void TrafficManagerRemote::SetPercentageRunningLight(const ActorPtr &_actor, const float percentage) {
  carla::rpc::Actor actor(_actor->Serialize());

  client.SetPercentageRunningLight(actor, percentage);
}

void TrafficManagerRemote::SetPercentageRunningSign(const ActorPtr &_actor, const float percentage) {
  carla::rpc::Actor actor(_actor->Serialize());

  client.SetPercentageRunningSign(actor, percentage);
}

void TrafficManagerRemote::ResetAllTrafficLights() {
  client.ResetAllTrafficLights();
}

void TrafficManagerRemote::SetSynchronousMode(bool mode) {
  client.SetSynchronousMode(mode);
}

void TrafficManagerRemote::SetSynchronousModeTimeOutInMiliSecond(double time) {
  client.SetSynchronousModeTimeOutInMiliSecond(time);
}

bool TrafficManagerRemote::SynchronousTick() {
  return client.SynchronousTick();
}

void TrafficManagerRemote::HealthCheckRemoteTM() {
  client.HealthCheckRemoteTM();
}

carla::client::detail::EpisodeProxy& TrafficManagerRemote::GetEpisodeProxy() {
  return episodeProxyTM;
}

} // namespace traffic_manager
} // namespace carla<|MERGE_RESOLUTION|>--- conflicted
+++ resolved
@@ -30,12 +30,8 @@
 
         client.HealthCheckRemoteTM();
 
-<<<<<<< HEAD
-      } while (true);
-=======
         /// Until connection active
       } while (_keep_alive);
->>>>>>> 3df623c6
     } catch (...) {
 
       std::string rhost("");
@@ -47,9 +43,6 @@
       std::string errmsg("Trying to connect rpc server of traffic manager; "
                         "but the system failed to connect at " + strtmserver);
 
-<<<<<<< HEAD
-      this->episodeProxyTM.Lock()->AddPendingException(errmsg);
-=======
       /// Create error msg
       std::string errmsg(
           "Trying to connect rpc server of traffic manager; "
@@ -59,7 +52,6 @@
       if(_keep_alive) {
         this->episodeProxyTM.Lock()->AddPendingException(errmsg);
       }
->>>>>>> 3df623c6
     }
     _cv.notify_one();
   });
@@ -67,9 +59,6 @@
   _thread.detach();
 }
 
-<<<<<<< HEAD
-TrafficManagerRemote::~TrafficManagerRemote() {}
-=======
 /// Destructor.
 TrafficManagerRemote::~TrafficManagerRemote() {
   Stop();
@@ -85,7 +74,6 @@
   std::chrono::milliseconds wait_time(TM_TIMEOUT + 1000);
   _cv.wait_for(lock, wait_time);
 }
->>>>>>> 3df623c6
 
 void TrafficManagerRemote::RegisterVehicles(const std::vector<ActorPtr> &_actor_list) {
   std::vector<carla::rpc::Actor> actor_list;
