--- conflicted
+++ resolved
@@ -727,13 +727,8 @@
                 if blp.has_attribute('gamma'):
                     blp.set_attribute('gamma', str(gamma_correction))
             elif item[0].startswith('sensor.lidar'):
-<<<<<<< HEAD
-                blp.set_attribute('range', '5000')
-            item.append(blp)
-=======
                 bp.set_attribute('range', '50')
             item.append(bp)
->>>>>>> 8b888031
         self.index = None
 
     def toggle_camera(self):
