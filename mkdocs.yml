site_name: CARLA Simulator
repo_url: https://github.com/carla-simulator/carla
docs_dir: Docs
theme: readthedocs

nav:
- Home: 'index.md'
- Quick start:
  - 'Getting started': 'getting_started.md'
  - 'Python API tutorial': 'python_api_tutorial.md'
  - 'Configuring the simulation': 'configuring_the_simulation.md'
  # - 'Measurements': 'measurements.md'
  - 'Cameras and sensors': 'cameras_and_sensors.md'
  - 'F.A.Q.': 'faq.md'
- Building from source:
  - 'How to build on Linux': 'how_to_build_on_linux.md'
  - 'How to build on Windows': 'how_to_build_on_windows.md'
- Advanced topics:
  - 'Python API reference': 'python_api.md'
  - 'Running without display and selecting GPUs': 'carla_headless.md'
  - 'Running in a Docker': 'carla_docker.md'
  - "How to link Epic's Automotive Materials": 'epic_automotive_materials.md'
<<<<<<< HEAD
- Map generation tools:
  - "How to make a new map with RoadRunner": 'how_to_make_a_new_map.md'
  - 'Building block generator': 'building_block_generator.md'
  - 'Building actor class': 'building_actor_class.md'
  - 'Spline tools': 'spline_tools.md'
  - 'Traffic control assets': 'traffic_control_assets.md'
  - 'Decorative blueprints': 'decorative_blueprints.md'
  - 'Weather': 'weather.md'
=======
  - "How to automatically generate a map from RoadRunner": 'generate_map_from_fbx.md'
  - "How to export and import maps to distribution builds": 'export_import_dist.md'
>>>>>>> 13a19306
- Contributing:
  - 'Contribution guidelines': 'CONTRIBUTING.md'
  - 'Coding standard': 'coding_standard.md'
  - 'Code of conduct': 'CODE_OF_CONDUCT.md'
- Development:
  - 'Map customization': 'map_customization.md'
  - 'Build system': 'build_system.md'
- Art guidelines:
  - 'How to add assets': 'how_to_add_assets.md'
  - 'How to model vehicles': 'how_to_model_vehicles.md'

markdown_extensions:
  - admonition<|MERGE_RESOLUTION|>--- conflicted
+++ resolved
@@ -20,7 +20,8 @@
   - 'Running without display and selecting GPUs': 'carla_headless.md'
   - 'Running in a Docker': 'carla_docker.md'
   - "How to link Epic's Automotive Materials": 'epic_automotive_materials.md'
-<<<<<<< HEAD
+  - "How to automatically generate a map from RoadRunner": 'generate_map_from_fbx.md'
+  - "How to export and import maps to distribution builds": 'export_import_dist.md'
 - Map generation tools:
   - "How to make a new map with RoadRunner": 'how_to_make_a_new_map.md'
   - 'Building block generator': 'building_block_generator.md'
@@ -29,10 +30,6 @@
   - 'Traffic control assets': 'traffic_control_assets.md'
   - 'Decorative blueprints': 'decorative_blueprints.md'
   - 'Weather': 'weather.md'
-=======
-  - "How to automatically generate a map from RoadRunner": 'generate_map_from_fbx.md'
-  - "How to export and import maps to distribution builds": 'export_import_dist.md'
->>>>>>> 13a19306
 - Contributing:
   - 'Contribution guidelines': 'CONTRIBUTING.md'
   - 'Coding standard': 'coding_standard.md'
